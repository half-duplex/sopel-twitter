# coding=utf-8
from __future__ import unicode_literals, absolute_import, division, print_function

from datetime import datetime
import json
import re

import oauth2 as oauth

from sopel import plugin, tools
from sopel.config.types import (
    BooleanAttribute,
    StaticSection,
    ValidatedAttribute,
    NO_DEFAULT,
)
from sopel.logger import get_logger

logger = get_logger(__name__)

DOMAIN_REGEX = r"https?://(?:m(?:obile)?\.)?twitter\.com/"


class TwitterSection(StaticSection):
    consumer_key = ValidatedAttribute('consumer_key', default=NO_DEFAULT)
    consumer_secret = ValidatedAttribute('consumer_secret', default=NO_DEFAULT)
    show_quoted_tweets = BooleanAttribute('show_quoted_tweets', default=True)


def configure(config):
    config.define_section('twitter', TwitterSection, validate=False)
    config.twitter.configure_setting(
        'consumer_key', 'Enter your Twitter consumer key')
    config.twitter.configure_setting(
        'consumer_secret', 'Enter your Twitter consumer secret')
    config.twitter.configure_setting(
        'show_quoted_tweets', 'When a tweet quotes another status, '
        'show the quoted tweet on a second IRC line?')


def setup(bot):
    bot.config.define_section('twitter', TwitterSection)


def get_client(bot):
    """Utility to get an OAuth client. Reduces boilerplate."""
    return oauth.Client(
        oauth.Consumer(
            key=bot.config.twitter.consumer_key,
            secret=bot.config.twitter.consumer_secret))


def get_extended_media(tweet):
    """
    Twitter annoyingly only returns extended_entities if certain entities exist.
    """
    # Get either the extended entities or an empty dict
    maybe_entities = tweet.get('extended_entities', {})
    # Safely return either the media key or an empty list
    return maybe_entities.get('media', [])


def get_preferred_media_item_link(item):
    """
    Guess the most useful link for a given piece of embedded media.

    :param item: a single media object, as decoded JSON
    :return: the best-guess link to output for optimum IRC user utility
    :rtype: str

    Twitter puts just a thumbnail for the media link if it's animated/video.
    Ideally we'd like clients that support it to show inline video, not a
    thumbnail, so we need to apply a little guesswork to figure out if we can
    output a video clip instead of a static image.
    """
    video_info = item.get('video_info', {})
    variants = video_info.get('variants', [])

    if not (video_info and variants):
        # static image, or unknown other rich media item; return static image
        return item['media_url_https']

    # if we've reached this point, it's probably "real" rich media
    if len(variants) > 1:
        # ugh, Twitter returns unsorted data
        variants.sort(key=lambda k: k.get('bitrate', 0))

    return variants[-1]['url']


def format_tweet(tweet):
    """
    Format a tweet object for display.

    :param tweet: the tweet object, as decoded JSON
    :return: the formatted tweet, and formatted quoted tweet if it exists
    :rtype: tuple
    """
    try:
        text = tweet['full_text']
    except KeyError:
        text = tweet['text']
    text = text.replace("\n", " \u23CE ")  # Unicode symbol to indicate line-break
    urls = tweet['entities']['urls']
    media = get_extended_media(tweet)

    # Remove link to quoted status itself, if it's present
    if tweet['is_quote_status']:
        for url in urls:
            if url['expanded_url'].rsplit('/', 1)[1] == tweet['quoted_status_id_str']:
                # this regex matches zero-or-more whitespace behind the link, but
                # whitespace after the link only matches if it's trailing (that is,
                # not followed by more non-whitespace characters).
                text = re.sub(r'\s*%s(\s+(?!\S))?' % re.escape(url['url']), '', text)
                break  # there should only be one

    # Expand media links so clients with image previews can show them
    for item in media:
        url = get_preferred_media_item_link(item)
        replaced = text.replace(item['url'], url)
        if replaced == text:
            # Twitter only puts the first media item's URL in the tweet body
            # We have to append the others ourselves
            text += ' ' + url
        else:
            text = replaced

    # Expand other links to full URLs
    for url in urls:
        text = text.replace(url['url'], url['expanded_url'])

    # Done! At least, until Twitter adds more entity types...
    u = tweet['user']
    return u['name'] + ' (@' + u['screen_name'] + '): ' + tools.web.decode(text)


def format_time(bot, trigger, stamp):
    """
    Format a Twitter-provided timestamp based on user/channel settings.

    :param bot: the Sopel instance from the triggering event
    :param trigger: the trigger itself
    :param str stamp: the timestamp
    :return: the formatted publish timestamp of the ``tweet``
    :rtype: str
    """
    parsed = datetime.strptime(stamp, '%a %b %d %H:%M:%S %z %Y')
    tz = tools.time.get_timezone(
        bot.db, bot.config, None, trigger.nick, trigger.sender)
    return tools.time.format_time(
        bot.db, bot.config, tz, trigger.nick, trigger.sender, parsed)


<<<<<<< HEAD
@plugin.url(r'https?://(?:m(?:obile)?\.)?twitter\.com/(?P<user>\w+)(?:/status/(?P<status>\d+))?')
@plugin.url(r'https?://(?:m(?:obile)?\.)?twitter\.com/i/web/status/(?P<status>\d+).*')
def get_url(bot, trigger, match):
    things = match.groupdict()
    user = things.get('user', None)
    status = things.get('status', None)
=======
@module.url(DOMAIN_REGEX + r"(?:\w+|i/web)/status/(?P<status>\d+)")
def url_status(bot, trigger):
    output_status(bot, trigger, trigger.group("status"))
>>>>>>> 64b3fa24


@module.url(DOMAIN_REGEX + r"(?P<user>\w+)/?(?:\?.*)?$")
def url_user(bot, trigger):
    output_user(bot, trigger, trigger.group("user"))


@plugin.commands('twitinfo')
@plugin.example('.twitinfo SopelIRC')
def user_command(bot, trigger):
    if not trigger.group(3):
        bot.reply("What user do you want me to look up?")
        return plugin.NOLIMIT

    output_user(bot, trigger, trigger.group(3))


def output_status(bot, trigger, id_):
    client = get_client(bot)
    response, content = client.request(
        'https://api.twitter.com/1.1/statuses/show/{}.json?tweet_mode=extended'.format(id_))
    if response['status'] != '200':
        logger.error('%s error reaching the twitter API for status ID %s',
                     response['status'], id_)

    tweet = json.loads(content.decode('utf-8'))
    if tweet.get('errors', []):
        msg = "Twitter returned an error"
        try:
            error = tweet['errors'][0]
        except IndexError:
            error = {}
        try:
            msg = msg + ': ' + error['message']
            if msg[-1] != '.':
                msg = msg + '.'  # some texts end with a period, but not all -___-
        except KeyError:
            msg = msg + '. :( Maybe the tweet was deleted?'
        bot.say(msg)
        logger.debug('Tweet ID {id} returned error code {code}: "{message}"'
            .format(id=id_, code=error.get('code', '-1'),
                message=error.get('message', '(unknown description)')))
        return

    template = "[Twitter] {tweet} | {RTs} RTs | {hearts} ♥s | Posted: {posted}"

    bot.say(template.format(tweet=format_tweet(tweet),
                            RTs=tweet['retweet_count'],
                            hearts=tweet['favorite_count'],
                            posted=format_time(bot, trigger, tweet['created_at'])))

    if (
        tweet['is_quote_status']
        and 'quoted_status' in tweet
        and bot.config.twitter.show_quoted_tweets
    ):
        tweet = tweet['quoted_status']
        bot.say(template.format(tweet='Quoting: ' + format_tweet(tweet),
                                RTs=tweet['retweet_count'],
                                hearts=tweet['favorite_count'],
                                posted=format_time(bot, trigger, tweet['created_at'])))


def output_user(bot, trigger, sn):
    client = get_client(bot)
    response, content = client.request(
        'https://api.twitter.com/1.1/users/show.json?screen_name={}'.format(sn))
    if response['status'] != '200':
        logger.error('%s error reaching the twitter API for screen name %s',
                     response['status'], sn)

    user = json.loads(content.decode('utf-8'))
    if user.get('errors', []):
        msg = "Twitter returned an error"
        try:
            error = user['errors'][0]
        except IndexError:
            error = {}
        try:
            msg = msg + ': ' + error['message']
            if msg[-1] != '.':
                msg = msg + '.'  # some texts end with a period, but not all... thanks, Twitter
        except KeyError:
            msg = msg + '. :( Maybe that user doesn\'t exist?'
        bot.say(msg)
        logger.debug('Screen name {sn} returned error code {code}: "{message}"'
            .format(sn=sn, code=error.get('code', '-1'),
                message=error.get('message', '(unknown description)')))
        return

    if user.get('url', None):
        url = user['entities']['url']['urls'][0]['expanded_url']  # Twitter c'mon, this is absurd
    else:
        url = ''

    joined = datetime.strptime(user['created_at'], '%a %b %d %H:%M:%S %z %Y')
    tz = tools.time.get_timezone(
        bot.db, bot.config, None, trigger.nick, trigger.sender)
    joined = tools.time.format_time(
        bot.db, bot.config, tz, trigger.nick, trigger.sender, joined)

    bio = user.get('description', '')
    if bio:
        for link in user['entities']['description']['urls']:  # bloody t.co everywhere
            bio = bio.replace(link['url'], link['expanded_url'])
        bio = tools.web.decode(bio)

    message = ('[Twitter] {user[name]} (@{user[screen_name]}){verified}{protected}{location}{url}'
               ' | {user[friends_count]:,} friends, {user[followers_count]:,} followers'
               ' | {user[statuses_count]:,} tweets, {user[favourites_count]:,} ♥s'
               ' | Joined: {joined}{bio}').format(
               user=user,
               verified=(' ✔️' if user['verified'] else ''),
               protected=(' 🔒' if user['protected'] else ''),
               location=(' | ' + user['location'] if user.get('location', None) else ''),
               url=(' | ' + url if url else ''),
               joined=format_time(bot, trigger, user['created_at']),
               bio=(' | ' + bio if bio else ''))

    # It's unlikely to happen, but theoretically we *might* need to truncate the message if enough
    # of the field values are ridiculously long. Best to be safe.
    message, excess = tools.get_sendable_message(message)
    if excess:
        message += ' […]'
    bot.say(message)<|MERGE_RESOLUTION|>--- conflicted
+++ resolved
@@ -151,21 +151,12 @@
         bot.db, bot.config, tz, trigger.nick, trigger.sender, parsed)
 
 
-<<<<<<< HEAD
-@plugin.url(r'https?://(?:m(?:obile)?\.)?twitter\.com/(?P<user>\w+)(?:/status/(?P<status>\d+))?')
-@plugin.url(r'https?://(?:m(?:obile)?\.)?twitter\.com/i/web/status/(?P<status>\d+).*')
-def get_url(bot, trigger, match):
-    things = match.groupdict()
-    user = things.get('user', None)
-    status = things.get('status', None)
-=======
-@module.url(DOMAIN_REGEX + r"(?:\w+|i/web)/status/(?P<status>\d+)")
+@plugin.url(DOMAIN_REGEX + r"(?:\w+|i/web)/status/(?P<status>\d+)")
 def url_status(bot, trigger):
     output_status(bot, trigger, trigger.group("status"))
->>>>>>> 64b3fa24
-
-
-@module.url(DOMAIN_REGEX + r"(?P<user>\w+)/?(?:\?.*)?$")
+
+
+@plugin.url(DOMAIN_REGEX + r"(?P<user>\w+)/?(?:\?.*)?$")
 def url_user(bot, trigger):
     output_user(bot, trigger, trigger.group("user"))
 
