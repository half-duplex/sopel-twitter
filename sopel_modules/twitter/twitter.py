--- conflicted
+++ resolved
@@ -95,7 +95,23 @@
     return u['name'] + ' (@' + u['screen_name'] + '): ' + text
 
 
-<<<<<<< HEAD
+def format_time(bot, trigger, stamp):
+    """
+    Format a Twitter-provided timestamp based on user/channel settings.
+
+    :param bot: the Sopel instance from the triggering event
+    :param trigger: the trigger itself
+    :param str stamp: the timestamp
+    :return: the formatted publish timestamp of the ``tweet``
+    :rtype: str
+    """
+    parsed = datetime.strptime(stamp, '%a %b %d %H:%M:%S %z %Y')
+    tz = tools.time.get_timezone(
+        bot.db, bot.config, None, trigger.nick, trigger.sender)
+    return tools.time.format_time(
+        bot.db, bot.config, tz, trigger.nick, trigger.sender, parsed)
+
+
 @module.url(r'https?://twitter\.com/(?P<user>[^/]*)(?:/status/(?P<status>\d+))?.*')
 @module.url(r'https?://twitter\.com/i/web/status/(?P<status>\d+).*')
 def get_url(bot, trigger, match):
@@ -108,34 +124,8 @@
             return  # don't know how to handle this link; silently fail
         else:
             output_user(bot, trigger, user)
-=======
-def format_time(bot, trigger, stamp):
-    """
-    Format a Twitter-provided timestamp based on user/channel settings.
-
-    :param bot: the Sopel instance from the triggering event
-    :param trigger: the trigger itself
-    :param str stamp: the timestamp
-    :return: the formatted publish timestamp of the ``tweet``
-    :rtype: str
-    """
-    parsed = datetime.strptime(stamp, '%a %b %d %H:%M:%S %z %Y')
-    tz = tools.time.get_timezone(
-        bot.db, bot.config, None, trigger.nick, trigger.sender)
-    return tools.time.format_time(
-        bot.db, bot.config, tz, trigger.nick, trigger.sender, parsed)
-
-
-@module.url(r'https?://twitter.com/([^/]*)(?:/status/(\d+))?.*')
-def get_url(bot, trigger, match):
-    sn = match.group(1)
-    id_ = match.group(2)
-
-    if id_:
-        output_status(bot, trigger, id_)
->>>>>>> 1ed9bf0c
     else:
-        output_status(bot, status)
+        output_status(bot, trigger, status)
 
 
 def output_status(bot, trigger, id_):
